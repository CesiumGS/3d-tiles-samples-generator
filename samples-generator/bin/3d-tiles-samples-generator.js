--- conflicted
+++ resolved
@@ -1302,12 +1302,7 @@
 
     var tilesetJson = {
         asset : {
-<<<<<<< HEAD
-            version : versionNumber,
-            tilesetVersion : '1.2.3'
-=======
-            version : '1.0'
->>>>>>> 56103025
+            version : versionNumber
         },
         geometricError : smallGeometricError,
         root : {
